from typing import Optional, List, Union

import torch
from e3nn import o3
from e3nn.util.codegen import CodeGenMixin
from e3nn.util.jit import compile_mode
from e3nn.util import prod

from ._instruction import Instruction
from ._codegen import codegen_tensor_product


@compile_mode('script')
class TensorProduct(CodeGenMixin, torch.nn.Module):
    r"""Tensor Product with parametrizable paths

    Parameters
    ----------
    in1 : `Irreps` or list of tuple
        List of first inputs ``(multiplicity, irrep[, variance])``.

    in2 : `Irreps` or list of tuple
        List of second inputs ``(multiplicity, irrep[, variance])``.

    out : `Irreps` or list of tuple
        List of outputs ``(multiplicity, irrep[, variance])``.

    instructions : list of tuple
        List of instructions ``(i_1, i_2, i_out, mode, train[, path_weight])``
        it means: Put ``in1[i_1]`` :math:`\otimes` ``in2[i_2]`` into ``out[i_out]``

        * mode: determines the way the multiplicities are treated, "uvw" is fully connected
        * train: `True` of `False` if this path is weighed by a parameter
        * path weight: how much this path should contribute to the output

    normalization : {'component', 'norm'}
        the way it is assumed the representation are normalized. If it is set to "norm":

        .. math::

            \| x \| = \| y \| = 1 \Longrightarrow \| x \otimes y \| = 1

    internal_weights : bool
        does the instance of the class contains the parameters

    shared_weights : bool
        are the parameters shared among the inputs extra dimensions

        * `True` :math:`z_i = w x_i \otimes y_i`
        * `False` :math:`z_i = w_i x_i \otimes y_i`

        where here :math:`i` denotes a *batch-like* index

    Examples
    --------
    Create a module that computes elementwise the cross-product of 16 vectors with 16 vectors :math:`z_u = x_u \wedge y_u`

    >>> module = TensorProduct(
    ...     "16x1o", "16x1o", "16x1e",
    ...     [
    ...         (0, 0, 0, "uuu", False)
    ...     ]
    ... )

    Now mix all 16 vectors with all 16 vectors to makes 16 pseudo-vectors :math:`z_w = \sum_{u,v} w_{uvw} x_u \wedge y_v`

    >>> module = TensorProduct(
    ...     [(16, (1, -1))],
    ...     [(16, (1, -1))],
    ...     [(16, (1,  1))],
    ...     [
    ...         (0, 0, 0, "uvw", True)
    ...     ]
    ... )

    With custom input variance and custom path weights:

    >>> module = TensorProduct(
    ...     "8x0o + 8x1o",
    ...     [(16, "1o", 1/16)],
    ...     "16x1e",
    ...     [
    ...         (0, 0, 0, "uvw", True, 3),
    ...         (1, 0, 0, "uvw", True, 1),
    ...     ]
    ... )

    Example of a dot product:

    >>> irreps = o3.Irreps("3x0e + 4x0o + 1e + 2o + 3o")
    >>> module = TensorProduct(irreps, irreps, "0e", [
    ...     (i, i, 0, 'uuw', False)
    ...     for i, (mul, ir) in enumerate(irreps)
    ... ])

    Implement :math:`z_u = x_u \otimes (\sum_v w_{uv} y_v)`

    >>> module = TensorProduct(
    ...     "8x0o + 7x1o + 3x2e",
    ...     "10x0e + 10x1e + 10x2e",
    ...     "8x0o + 7x1o + 3x2e",
    ...     [
    ...         # paths for the l=0:
    ...         (0, 0, 0, "uvu", True),  # 0x0->0
    ...         # paths for the l=1:
    ...         (1, 0, 1, "uvu", True),  # 1x0->1
    ...         (1, 1, 1, "uvu", True),  # 1x1->1
    ...         (1, 2, 1, "uvu", True),  # 1x2->1
    ...         # paths for the l=2:
    ...         (2, 0, 2, "uvu", True),  # 2x0->2
    ...         (2, 1, 2, "uvu", True),  # 2x1->2
    ...         (2, 2, 2, "uvu", True),  # 2x2->2
    ...     ]
    ... )

    Tensor Product using the xavier uniform initialization:

    >>> irreps_1 = o3.Irreps("5x0e + 10x1o + 1x2e")
    >>> irreps_2 = o3.Irreps("5x0e + 10x1o + 1x2e")
    >>> irreps_out = o3.Irreps("5x0e + 10x1o + 1x2e")
    >>> # create a Fully Connected Tensor Product
    >>> module = o3.TensorProduct(
    ...     irreps_1,
    ...     irreps_2,
    ...     irreps_out,
    ...     [
    ...         (i_1, i_2, i_out, "uvw", True, mul_1 * mul_2)
    ...         for i_1, (mul_1, ir_1) in enumerate(irreps_1)
    ...         for i_2, (mul_2, ir_2) in enumerate(irreps_2)
    ...         for i_out, (mul_out, ir_out) in enumerate(irreps_out)
    ...         if ir_out in ir_1 * ir_2
    ...     ]
    ... )
    >>> ws = []
    >>> for ins in module.instructions:
    ...     if ins.has_weight:
    ...         weight = torch.empty(ins.path_shape)
    ...         mul_1, mul_2, mul_out = weight.shape
    ...         # formula from torch.nn.init.xavier_uniform_
    ...         a = (6 / (mul_1 * mul_2 + mul_out))**0.5
    ...         ws += [weight.uniform_(-a, a).view(-1)]
    >>> with torch.no_grad():
    ...     module.weight[:] = torch.cat(ws)
    >>> n = 1_000
    >>> vars = module(irreps_1.randn(n, -1), irreps_2.randn(n, -1)).var(0)
    >>> assert vars.min() > 1 / 3
    >>> assert vars.max() < 3
    """
    _specialized_code: bool
    _optimize_einsums: bool
    _profiling_str: str
    normalization: str
    shared_weights: bool
    internal_weights: bool
    weight_numel: int
    in1_var: List[float]
    in2_var: List[float]
    out_var: List[float]
    _in1_dim: int
    _in2_dim: int

    def __init__(
        self,
        in1,
        in2,
        out,
        instructions,
        normalization: str = 'component',
        internal_weights=None,
        shared_weights=None,
        _specialized_code: bool = True,
        _optimize_einsums: bool = True
    ):
        # === Setup ===
        super().__init__()

        assert normalization in ['component', 'norm'], normalization
        self.normalization = normalization

        if shared_weights is False and internal_weights is None:
            internal_weights = False

        if shared_weights is None:
            shared_weights = True

        if internal_weights is None:
            internal_weights = True

        assert shared_weights or not internal_weights
        self.internal_weights = internal_weights
        self.shared_weights = shared_weights

        # Determine irreps
        try:
            in1 = o3.Irreps(in1)
        except AssertionError:
            pass
        try:
            in2 = o3.Irreps(in2)
        except AssertionError:
            pass
        try:
            out = o3.Irreps(out)
        except AssertionError:
            pass

        in1 = [x if len(x) == 3 else x + (1.0,) for x in in1]
        in2 = [x if len(x) == 3 else x + (1.0,) for x in in2]
        out = [x if len(x) == 3 else x + (1.0,) for x in out]

        self.irreps_in1 = o3.Irreps([(mul, ir) for mul, ir, _var in in1])
        self.irreps_in2 = o3.Irreps([(mul, ir) for mul, ir, _var in in2])
        self.irreps_out = o3.Irreps([(mul, ir) for mul, ir, _var in out])

        self._in1_dim = self.irreps_in1.dim
        self._in2_dim = self.irreps_in2.dim

        self.in1_var = [var for _, _, var in in1]
        self.in2_var = [var for _, _, var in in2]
        self.out_var = [var for _, _, var in out]

        # Preprocess instructions into objects
        instructions = [x if len(x) == 6 else x + (1.0,) for x in instructions]
        instructions = [
            Instruction(
                i_in1, i_in2, i_out, connection_mode, has_weight, path_weight,
                {
                    'uvw': (self.irreps_in1[i_in1].mul, self.irreps_in2[i_in2].mul, self.irreps_out[i_out].mul),
                    'uvu': (self.irreps_in1[i_in1].mul, self.irreps_in2[i_in2].mul),
                    'uvv': (self.irreps_in1[i_in1].mul, self.irreps_in2[i_in2].mul),
                    'uuw': (self.irreps_in1[i_in1].mul, self.irreps_out[i_out].mul),
                    'uuu': (self.irreps_in1[i_in1].mul,),
                    'uvuv': (self.irreps_in1[i_in1].mul, self.irreps_in2[i_in2].mul),
                }[connection_mode],
            )
            for i_in1, i_in2, i_out, connection_mode, has_weight, path_weight in instructions
        ]
        self.instructions = instructions

        self._specialized_code = _specialized_code
        self._optimize_einsums = _optimize_einsums

        # Generate the actual tensor product code
        code_out, code_right, wigners = codegen_tensor_product(
            self.irreps_in1,
            self.in1_var,
            self.irreps_in2,
            self.in2_var,
            self.irreps_out,
            self.out_var,
            self.instructions,
            self.normalization,
            self.shared_weights,
            self._specialized_code,
            self._optimize_einsums
        )

        self._codegen_register({
            '_compiled_main_out': code_out,
            '_compiled_main_right': code_right,
        })
        self._wigners = wigners

        # === Determine weights ===
        self.weight_numel = sum(prod(ins.path_shape) for ins in self.instructions if ins.has_weight)

        if internal_weights and self.weight_numel > 0:
            assert self.shared_weights, "Having internal weights impose shared weights"
            self.weight = torch.nn.Parameter(torch.randn(self.weight_numel))
        else:
            # For TorchScript, there always has to be some kind of defined .weight
            self.register_buffer('weight', torch.Tensor())

        # w3j
        wigner_mats = []
        for l_1, l_2, l_out in wigners:
            wig = o3.wigner_3j(l_1, l_2, l_out)

            if normalization == 'component':
                wig *= (2 * l_out + 1) ** 0.5
            if normalization == 'norm':
                wig *= (2 * l_1 + 1) ** 0.5 * (2 * l_2 + 1) ** 0.5

            wigner_mats.append(wig)

        if len(wigner_mats) > 0:
            self.register_buffer('_wigner_buf', torch.cat([w.reshape(-1) for w in wigner_mats]))
        else:
            # We register an empty buffer so that call signatures don't have to change
            self.register_buffer('_wigner_buf', torch.Tensor())

        if self.irreps_out.dim > 0:
            output_mask = torch.cat([
                torch.ones(mul * ir.dim)
                if any(i.i_out == i_out and i.path_weight > 0 for i in self.instructions)
                else torch.zeros(mul * ir.dim)
                for i_out, (mul, ir) in enumerate(self.irreps_out)
            ])
        else:
            output_mask = torch.ones(0)
        self.register_buffer('output_mask', output_mask)

        # For TorchScript, this needs to be done in advance:
        self._profiling_str = str(self)

    def __repr__(self):
        npath = sum(prod(i.path_shape) for i in self.instructions)
        return (
            f"{self.__class__.__name__}"
            f"({self.irreps_in1.simplify()} x {self.irreps_in2.simplify()} "
            f"-> {self.irreps_out.simplify()} | {npath} paths | {self.weight_numel} weights)"
        )

    @torch.jit.unused
    def _prep_weights_python(self, weight: Optional[Union[torch.Tensor, List[torch.Tensor]]]) -> Optional[torch.Tensor]:
        if isinstance(weight, list):
            weight_shapes = [ins.path_shape for ins in self.instructions if ins.has_weight]
            if not self.shared_weights:
                weight = [w.reshape(-1, prod(shape)) for w, shape in zip(weight, weight_shapes)]
            else:
                weight = [w.reshape(prod(shape)) for w, shape in zip(weight, weight_shapes)]
            return torch.cat(weight, dim=-1)
        else:
            return weight

    def _get_weights(self, weight: Optional[torch.Tensor]) -> torch.Tensor:
        if not torch.jit.is_scripting():
            # If we're not scripting, then we're in Python and `weight` could be a List[Tensor]
            # deal with that:
            weight = self._prep_weights_python(weight)
        if weight is None:
            if self.weight_numel > 0 and not self.internal_weights:
                raise RuntimeError("Weights must be provided when the TensorProduct does not have `internal_weights`")
            return self.weight
        else:
            if self.shared_weights:
                assert weight.shape == (self.weight_numel,), "Invalid weight shape"
            else:
                assert weight.shape[-1] == self.weight_numel, "Invalid weight shape"
                assert weight.ndim > 1, "When shared weights is false, weights must have batch dimension"
            return weight

    @torch.jit.export
    def right(self, y, weight: Optional[torch.Tensor] = None):
        r"""evaluate partially :math:`w x \cdot \otimes y`

        It returns an operator in the form of a matrix.

        Parameters
        ----------
        y : `torch.Tensor`
            tensor of shape ``(..., irreps_in2.dim)``

        weight : `torch.Tensor` or list of `torch.Tensor`, optional
            required if ``internal_weights`` is ``False``
            tensor of shape ``(self.weight_numel,)`` if ``shared_weights`` is ``True``
            tensor of shape ``(..., self.weight_numel)`` if ``shared_weights`` is ``False``
            or list of tensors of shapes ``weight_shape`` / ``(...) + weight_shape``.
            Use ``self.instructions`` to know what are the weights used for.

        Returns
        -------
        `torch.Tensor`
            tensor of shape ``(..., irreps_in1.dim, irreps_out.dim)``
        """
        assert y.shape[-1] == self._in2_dim, "Incorrect last dimension for y"

        with torch.autograd.profiler.record_function(self._profiling_str):
            real_weight = self._get_weights(weight)
            return self._compiled_main_right(y, real_weight, self._wigner_buf)

    def forward(self, x, y, weight: Optional[torch.Tensor] = None):
        r"""evaluate :math:`w x \otimes y`

        Parameters
        ----------
        x : `torch.Tensor`
            tensor of shape ``(..., irreps_in1.dim)``

        y : `torch.Tensor`
            tensor of shape ``(..., irreps_in2.dim)``

        weight : `torch.Tensor` or list of `torch.Tensor`, optional
            required if ``internal_weights`` is ``False``
            tensor of shape ``(self.weight_numel,)`` if ``shared_weights`` is ``True``
            tensor of shape ``(..., self.weight_numel)`` if ``shared_weights`` is ``False``
            or list of tensors of shapes ``weight_shape`` / ``(...) + weight_shape``.
            Use ``self.instructions`` to know what are the weights used for.

        Returns
        -------
        `torch.Tensor`
            tensor of shape ``(..., irreps_out.dim)``
        """
        assert x.shape[-1] == self._in1_dim, "Incorrect last dimension for x"
        assert y.shape[-1] == self._in2_dim, "Incorrect last dimension for y"

        with torch.autograd.profiler.record_function(self._profiling_str):
            real_weight = self._get_weights(weight)
            return self._compiled_main_out(x, y, real_weight, self._wigner_buf)

    def visualize(
        self,
        weight: Optional[torch.Tensor] = None,
        plot_weight: bool = True,
        ax=None
    ):  # pragma: no cover
        r"""Visualize the connectivity of this `TensorProduct`

        Parameters
        ----------
        weight : `Optional[torch.Tensor]`, default None
            like `weight` argument to ``forward()``

        plot_weight : `bool`, default True
            Whether to color paths by the sum of their weights.

        ax : `matplotlib.Axes`, default None
            The axes to plot on. If ``None``, a new figure will be created.

        Returns
        -------
        (fig, ax)
            The figure and axes on which the plot was drawn.
        """
        import numpy as np

        def _intersection(x, u, y, v):
            u2 = np.sum(u**2)
            v2 = np.sum(v**2)
            uv = np.sum(u * v)
            det = u2 * v2 - uv**2
            mu = np.sum((u * uv - v * u2) * (y - x)) / det
            return y + mu * v

        import matplotlib
        import matplotlib.pyplot as plt
        from matplotlib.path import Path
        import matplotlib.patches as patches

<<<<<<< HEAD
        ax = plt.gca()
=======
        if ax is None:
            ax = plt.gca()

        fig = ax.get_figure()
>>>>>>> 7ec62887

        # hexagon
        verts = [
            np.array([np.cos(a * 2 * np.pi / 6), np.sin(a * 2 * np.pi / 6)])
            for a in range(6)
        ]
        verts = np.asarray(verts)

        # scale it
        factor = 0.2 / 2
        min_aspect = 1 / 2
        h_factor = max(len(self.irreps_in2), len(self.irreps_in1))
        w_factor = len(self.irreps_out)
        if h_factor / w_factor < min_aspect:
            h_factor = min_aspect * w_factor
        verts[:, 1] *= h_factor * factor
        verts[:, 0] *= w_factor * factor

        codes = [
            Path.MOVETO,
            Path.LINETO,

            Path.MOVETO,
            Path.LINETO,

            Path.MOVETO,
            Path.LINETO,
        ]

        path = Path(verts, codes)
        patch = patches.PathPatch(path, facecolor='none', lw=1, zorder=2)
        ax.add_patch(patch)

        n = len(self.irreps_in1)
        b, a = verts[2:4]

        c_in1 = (a + b) / 2
        s_in1 = [a + (i + 1) / (n + 1) * (b - a) for i in range(n)]

        n = len(self.irreps_in2)
        b, a = verts[:2]

        c_in2 = (a + b) / 2
        s_in2 = [a + (i + 1) / (n + 1) * (b - a) for i in range(n)]

        n = len(self.irreps_out)
        a, b = verts[4:6]

        s_out = [a + (i + 1) / (n + 1) * (b - a) for i in range(n)]

        # get weights
        if weight is None and not self.internal_weights:
            plot_weight = False
        elif plot_weight:
            weight = self._get_weights(weight)
            path_weight = []
            flat_weight_index = 0
            for ins in self.instructions:
                if ins.has_weight:
                    wdim = prod(ins.path_shape)
                    this_weight = weight.detach()[
                        ...,
                        flat_weight_index:flat_weight_index + wdim
                    ]
                    path_weight.append(torch.sign(this_weight.sum()) * this_weight.abs().sum())
                    flat_weight_index += wdim
                else:
                    path_weight.append(0)
            path_weight = np.asarray(path_weight)
            path_weight /= np.abs(path_weight).max()
        cmap = matplotlib.cm.get_cmap('bwr')

        for ins_index, ins in enumerate(self.instructions):
            y = _intersection(s_in1[ins.i_in1], c_in1, s_in2[ins.i_in2], c_in2)

            verts = []
            codes = []
            verts += [s_out[ins.i_out], y]
            codes += [Path.MOVETO, Path.LINETO]
            verts += [s_in1[ins.i_in1], y]
            codes += [Path.MOVETO, Path.LINETO]
            verts += [s_in2[ins.i_in2], y]
            codes += [Path.MOVETO, Path.LINETO]

            if plot_weight:
                color = cmap(0.5 * path_weight[ins_index] + 0.5) if ins.has_weight else 'black'
            else:
                color = 'green' if ins.has_weight else 'black'

            ax.add_patch(patches.PathPatch(
                Path(verts, codes),
                facecolor='none',
                edgecolor=color,
                alpha=0.5,
                ls='-',
                lw=1.5 * ins.path_weight / min(i.path_weight for i in self.instructions),
            ))

        # add labels
        padding = 3
        fontsize = 10

        def format_ir(mul_ir):
            return f"{mul_ir.mul} $\\times$ {mul_ir.ir}"

        for i, mul_ir in enumerate(self.irreps_in1):
            ax.annotate(
                format_ir(mul_ir),
                s_in1[i],
                horizontalalignment='right',
                textcoords='offset points',
                xytext=(-padding, 0),
                fontsize=fontsize
            )

        for i, mul_ir in enumerate(self.irreps_in2):
            ax.annotate(
                format_ir(mul_ir),
                s_in2[i],
                horizontalalignment='left',
                textcoords='offset points',
                xytext=(padding, 0),
                fontsize=fontsize
            )

        for i, mul_ir in enumerate(self.irreps_out):
            ax.annotate(
                format_ir(mul_ir),
                s_out[i],
                horizontalalignment='center',
                verticalalignment='top',
                rotation=90,
                textcoords='offset points',
                xytext=(0, -padding),
                fontsize=fontsize
            )

        ax.set_xlim(-2, 2)
        ax.set_ylim(-2, 2)
        ax.axis('equal')
        ax.axis('off')

        return fig, ax


class FullyConnectedTensorProduct(TensorProduct):
    r"""Fully-connected weighted tensor product

    All the possible path allowed by :math:`|l_1 - l_2| \leq l_{out} \leq l_1 + l_2` are made.
    The output is a sum on different paths:

    .. math::

        z_w = \sum_{u,v} w_{uvw} x_u \otimes y_v + \cdots \text{other paths}

    where :math:`u,v,w` are the indices of the multiplicites.

    Parameters
    ----------
    irreps_in1 : `Irreps`
        representation of the first input

    irreps_in2 : `Irreps`
        representation of the second input

    irreps_out : `Irreps`
        representation of the output

    normalization : {'component', 'norm'}
        see `TensorProduct`

    internal_weights : bool
        see `TensorProduct`

    shared_weights : bool
        see `TensorProduct`
    """
    def __init__(
        self,
        irreps_in1,
        irreps_in2,
        irreps_out,
        **kwargs
    ):
        irreps_in1 = o3.Irreps(irreps_in1).simplify()
        irreps_in2 = o3.Irreps(irreps_in2).simplify()
        irreps_out = o3.Irreps(irreps_out).simplify()

        instr = [
            (i_1, i_2, i_out, 'uvw', True, 1.0)
            for i_1, (_, ir_1) in enumerate(irreps_in1)
            for i_2, (_, ir_2) in enumerate(irreps_in2)
            for i_out, (_, ir_out) in enumerate(irreps_out)
            if ir_out in ir_1 * ir_2
        ]
        super().__init__(irreps_in1, irreps_in2, irreps_out, instr, **kwargs)


class ElementwiseTensorProduct(TensorProduct):
    r"""Elementwise-Connected tensor product

    .. math::

        z_u = x_u \otimes y_u

    where :math:`u` runs over the irrep note that ther is no weights.

    Parameters
    ----------
    irreps_in1 : `Irreps`
        representation of the first input

    irreps_in2 : `Irreps`
        representation of the second input

    filter_ir_out : iterator of `Irrep`, optional
        representations of the output

    normalization : {'component', 'norm'}
        see `TensorProduct`
    """
    def __init__(
        self,
        irreps_in1,
        irreps_in2,
        filter_ir_out=None,
        **kwargs
    ):

        irreps_in1 = o3.Irreps(irreps_in1).simplify()
        irreps_in2 = o3.Irreps(irreps_in2).simplify()
        if filter_ir_out is not None:
            filter_ir_out = [o3.Irrep(ir) for ir in filter_ir_out]

        assert irreps_in1.num_irreps == irreps_in2.num_irreps

        irreps_in1 = list(irreps_in1)
        irreps_in2 = list(irreps_in2)

        i = 0
        while i < len(irreps_in1):
            mul_1, ir_1 = irreps_in1[i]
            mul_2, ir_2 = irreps_in2[i]

            if mul_1 < mul_2:
                irreps_in2[i] = (mul_1, ir_2)
                irreps_in2.insert(i + 1, (mul_2 - mul_1, ir_2))

            if mul_2 < mul_1:
                irreps_in1[i] = (mul_2, ir_1)
                irreps_in1.insert(i + 1, (mul_1 - mul_2, ir_1))
            i += 1

        out = []
        instr = []
        for i, ((mul, ir_1), (mul_2, ir_2)) in enumerate(zip(irreps_in1, irreps_in2)):
            assert mul == mul_2
            for ir in ir_1 * ir_2:

                if filter_ir_out is not None and ir not in filter_ir_out:
                    continue

                i_out = len(out)
                out.append((mul, ir))
                instr += [
                    (i, i, i_out, 'uuu', False)
                ]

        kwargs['internal_weights'] = False
        super().__init__(irreps_in1, irreps_in2, out, instr, **kwargs)


class FullTensorProduct(TensorProduct):
    r"""Full tensor product between two irreps

    .. math::

        z_{uv} = x_u \otimes y_v

    where :math:`u` and :math:`v` runs over the irrep, note that ther is no weights.

    Parameters
    ----------
    irreps_in1 : `Irreps`
        representation of the first input

    irreps_in2 : `Irreps`
        representation of the second input

    filter_ir_out : iterator of `Irrep`, optional
        representations of the output

    normalization : {'component', 'norm'}
        see `TensorProduct`
    """
    def __init__(
        self,
        irreps_in1,
        irreps_in2,
        filter_ir_out=None,
        **kwargs
    ):

        irreps_in1 = o3.Irreps(irreps_in1).simplify()
        irreps_in2 = o3.Irreps(irreps_in2).simplify()
        if filter_ir_out is not None:
            filter_ir_out = [o3.Irrep(ir) for ir in filter_ir_out]

        out = []
        instr = []
        for i_1, (mul_1, ir_1) in enumerate(irreps_in1):
            for i_2, (mul_2, ir_2) in enumerate(irreps_in2):
                for ir_out in ir_1 * ir_2:

                    if filter_ir_out is not None and ir_out not in filter_ir_out:
                        continue

                    i_out = len(out)
                    out.append((mul_1 * mul_2, ir_out))
                    instr += [
                        (i_1, i_2, i_out, 'uvuv', False)
                    ]

        out = o3.Irreps(out)
        out, p, _ = out.sort()

        instr = [
            (i_1, i_2, p[i_out], mode, train)
            for i_1, i_2, i_out, mode, train in instr
        ]

        kwargs['internal_weights'] = False
        super().__init__(irreps_in1, irreps_in2, out, instr, **kwargs)<|MERGE_RESOLUTION|>--- conflicted
+++ resolved
@@ -438,14 +438,10 @@
         from matplotlib.path import Path
         import matplotlib.patches as patches
 
-<<<<<<< HEAD
-        ax = plt.gca()
-=======
         if ax is None:
             ax = plt.gca()
 
         fig = ax.get_figure()
->>>>>>> 7ec62887
 
         # hexagon
         verts = [
