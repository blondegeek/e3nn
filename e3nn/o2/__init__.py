from ._irreps import *
from ._rotation import *
from ._decomp import *
from ._tensor_product import *
<<<<<<< HEAD
from .experimental import FullTensorProductv2
=======
from ._linear import *
>>>>>>> 9547cbd2
<|MERGE_RESOLUTION|>--- conflicted
+++ resolved
@@ -2,8 +2,4 @@
 from ._rotation import *
 from ._decomp import *
 from ._tensor_product import *
-<<<<<<< HEAD
-from .experimental import FullTensorProductv2
-=======
-from ._linear import *
->>>>>>> 9547cbd2
+from .experimental import FullTensorProductv2