import torch
from e3nn.tensor.irrep_tensor import IrrepTensor
from e3nn import rs, o3


class CartesianTensor():
    def __init__(self, tensor, formula=None):
<<<<<<< HEAD
        if tuple(tensor.shape) != tuple(3 for i in range(tensor.dim())):
            raise ValueError(f"all dimensions of tensor should have shape 3 but tensor has shape {tensor.shape}")
        if formula is None:
            formula = "abcdefghijklmnopqrstuvxyz"[:tensor.dim()]
=======
        self.N = len(tensor.shape)
        if self.N > 13:
            raise ValueError("CartesianTensor only supports up to 13 indices.")
        assert tuple(tensor.shape) == tuple(3 for i in range(self.N))
        if formula is None:
            formula = "abcdefghijklmnopqrstuvxyz"[:self.N]
>>>>>>> 7112ef0b
        self.formula = formula
        self.tensor = tensor

    def to_irrep_tensor(self):
        basis_change = o3.xyz_vector_basis_to_spherical_basis()
        for i in range(self.tensor.dim()):
            irrep_basis = torch.tensordot(basis_change, self.tensor, dims=([1], [i])).transpose(0, i)
        Rs = [(1, 1)]  # vectors
        Rs_out, Q = rs.reduce_tensor(self.formula, **{i: Rs for i in old_indices})
        irrep_tensor = torch.einsum('ab,b->a', Q, irrep_basis.view(-1))
        return IrrepTensor(irrep_tensor, Rs_out)<|MERGE_RESOLUTION|>--- conflicted
+++ resolved
@@ -5,27 +5,20 @@
 
 class CartesianTensor():
     def __init__(self, tensor, formula=None):
-<<<<<<< HEAD
         if tuple(tensor.shape) != tuple(3 for i in range(tensor.dim())):
             raise ValueError(f"all dimensions of tensor should have shape 3 but tensor has shape {tensor.shape}")
         if formula is None:
             formula = "abcdefghijklmnopqrstuvxyz"[:tensor.dim()]
-=======
-        self.N = len(tensor.shape)
-        if self.N > 13:
-            raise ValueError("CartesianTensor only supports up to 13 indices.")
-        assert tuple(tensor.shape) == tuple(3 for i in range(self.N))
-        if formula is None:
-            formula = "abcdefghijklmnopqrstuvxyz"[:self.N]
->>>>>>> 7112ef0b
         self.formula = formula
         self.tensor = tensor
 
     def to_irrep_tensor(self):
         basis_change = o3.xyz_vector_basis_to_spherical_basis()
+        tensor = self.tensor
         for i in range(self.tensor.dim()):
-            irrep_basis = torch.tensordot(basis_change, self.tensor, dims=([1], [i])).transpose(0, i)
+            tensor = torch.tensordot(basis_change, tensor, dims=([1], [i])).transpose(0, i)
         Rs = [(1, 1)]  # vectors
+        old_indices = self.formula.split("=")[0]
         Rs_out, Q = rs.reduce_tensor(self.formula, **{i: Rs for i in old_indices})
-        irrep_tensor = torch.einsum('ab,b->a', Q, irrep_basis.view(-1))
-        return IrrepTensor(irrep_tensor, Rs_out)+        tensor = torch.einsum('ab,b->a', Q, tensor.reshape(-1))
+        return IrrepTensor(tensor, Rs_out)