--- conflicted
+++ resolved
@@ -15,13 +15,9 @@
 ### Added
 - Created module for reflected imports allowing for nice syntax for creating `irreps`, e.g. `from e3nn.o3.irreps import l3o # same as Irreps("o3")`
 - Add `uvu<v` mode for `TensorProduct`. Compute only the upper triangular part of the `uv` terms.
-<<<<<<< HEAD
 - (beta) `TensorSquare`. computes `x \otimes x` and decompose it.
-=======
-- `TensorSquare`. computes `x \otimes x` and decompose it.
 - `*equivariance_error` now tell you which arguments had which error
 
->>>>>>> 09992e7f
 ### Changed
 - Give up the support of python 3.6, set `python_requires='>=3.7'` in setup
 - Optimize a little bit `ReducedTensorProduct`: solve linear system only once per irrep instead of 2L+1 times.
