# pylint: disable=C,R,E1101
'''
Architecture for MRI image segmentation.

'''

import torch
import torch.nn as nn
import torch.utils.data
import torch.nn.functional as F

import numpy as np
import time

from se3_cnn.blocks import GatedBlock
from se3_cnn.datasets import MRISegmentation


class FlattenSpacial(nn.Module):
    def __init__(self):
        super(FlattenSpacial, self).__init__()

    def forward(self, x):
        return x.view(x.size(0), -1, x.size(-3)*x.size(-2)*x.size(-1))


class Model(nn.Module):

    def __init__(self, output_size, filter_size=5):
        super(Model, self).__init__()

        features = [(1,),
                    (4, 4, 4, 4),
                    # (6, 6, 6, 6),
                    # (8, 8, 6, 6),
                    (output_size,)]

        from se3_cnn import basis_kernels
        radial_window_dict = {
            'radial_window_fct': basis_kernels.gaussian_window_fct_convenience_wrapper,
            'radial_window_fct_kwargs': {
                'mode': 'compromise',
                'border_dist': 0.,
                'sigma': .6
            }
        }
        common_block_params = {
            'size': filter_size,
            'padding': filter_size//2,
            'stride': 1,
            'batch_norm_before_conv': False,
            'radial_window_dict': radial_window_dict
        }

        block_params = [
            {'activation': (F.relu, F.sigmoid)},
            # {'activation': (F.relu, F.sigmoid)},
            # {'activation': (F.relu, F.sigmoid)},
            {'activation': None},
        ]

        assert len(block_params) + 1 == len(features)

        blocks = [GatedBlock(features[i], features[i + 1],
                             **common_block_params, **block_params[i])
                  for i in range(len(block_params))]

        self.layers = torch.nn.Sequential(
            *blocks,
        )

    def forward(self, x):
        out = self.layers(x)
        return out


def dice_coefficient_orig_binary(y_pred, y_true, y_pred_is_dist=False,
                                 classes=None, epsilon=1e-5, reduce=True):
    """As originally specified: using binary vectors and an explicit average
       over classes. If y_pred_is_dist is false, the classes variable must specify the
       number of classes"""

    if y_pred_is_dist:
        y_pred = torch.max(nn.Softmax(dim=1)(y_pred), dim=1)[1]

    if classes is None:
        classes = y_pred.size(1)

    dice_coeff = 0
    if torch.cuda.is_available():
        intersection = torch.cuda.FloatTensor(y_pred.size(0), classes).fill_(0)
        union = torch.cuda.FloatTensor(y_pred.size(0), classes).fill_(0)
    else:
        intersection = torch.zeros(y_pred.size(0), classes)
        union = torch.zeros(y_pred.size(0), classes)
    if isinstance(y_pred, torch.autograd.Variable):
        intersection = torch.autograd.Variable(intersection)
        union = torch.autograd.Variable(union)
    for i in range(classes):

<<<<<<< HEAD
        # Convert to binary values
        y_pred_b = (y_pred == i)
        y_true_b = (y_true == i)
=======
        # Convert to binary values, [1] gives argmax
        y_pred_b = torch.max(y_pred, dim=1)[1] == i
        y_true_b = y_true == i
>>>>>>> 8541b1db

        y_pred_f = y_pred_b.contiguous().view(y_pred.size(0), -1).float()
        y_true_f = y_true_b.contiguous().view(y_true.size(0), -1).float()

        s1 = y_true_f
        s2 = y_pred_f

        # Calculate dice score
        intersection[:,i] = 2. * torch.sum(s1 * s2, dim=1)
        union[:,i] = torch.sum(s1, dim=1) + torch.sum(s2, dim=1)
        dice_coeff += (2. * torch.sum(s1 * s2, dim=1)) / \
                      (epsilon + torch.sum(s1, dim=1) + torch.sum(s2, dim=1))

    if reduce:
        return torch.mean(torch.sum(intersection, dim=0) /
                          (epsilon+torch.sum(union, dim=0)))
    else:
        return intersection, union


# def dice_coefficient_orig(y_pred, y_true, epsilon=1e-5):
#     """Original version but multiplying probs instead of 0-1 variables"""
#
#     y_pred = nn.Softmax(dim=1)(y_pred)
#
#     dice_coeff = 0
#     for i in range(y_pred.size(1)):
#
#         y_pred_b = y_pred[:,i,:,:,:]
#         y_true_b = y_true == i
#
#         y_pred_f = y_pred_b.contiguous().view(y_pred.size(0), -1)
#         y_true_f = y_true_b.contiguous().view(y_true.size(0), -1).float()
#
#         s1 = y_true_f
#         s2 = y_pred_f
#
#         dice_coeff += (2. * torch.sum(s1 * s2, dim=1)) / \
#                       (epsilon + torch.sum(s1, dim=1) + torch.sum(s2, dim=1))
#
#     dice_coeff /= float(y_pred.size(1))
#
#     return dice_coeff.mean()


# def dice_coefficient_onehot(y_pred, y_true, epsilon=1e-5, reduce=True):
#     """Reimplementation with matrix operations - with onehot encoding
#        of y_true"""
#
#     y_pred = nn.Softmax(dim=1)(y_pred)
#
#     y_pred_f = y_pred.view(y_pred.size(0), y_pred.size(1), -1)
#     y_true_f = y_true.view(y_true.size(0), y_true.size(1), -1)
#
#     intersection = torch.sum(y_true_f * y_pred_f, dim=2)
#     coeff = 2./y_pred.shape[1] * torch.sum(
#         intersection / (epsilon +
#                         torch.sum(y_true_f, dim=2) +
#                         torch.sum(y_pred_f, dim=2)),
#         dim=1)
#     return coeff.mean()


def dice_coefficient(y_pred, y_true, valid=None, reduce=True, epsilon=1e-5):
    """Reimplementation with matrix operations - directly on y_true class
       labels"""

    y_pred = nn.Softmax(dim=1)(y_pred)

    mask = None
    if valid is not None:
        mask = get_mask((y_true.size(0), y_true.size(-3), y_true.size(-2), y_true.size(-1)), valid)

    all_classes = torch.autograd.Variable(
        torch.LongTensor(np.arange(y_pred.size(1))))
    if torch.cuda.is_available():
        all_classes = all_classes.cuda()
    intersections = []
    unions = []
    for i in range(y_pred.shape[0]):

        if mask is not None:
            y_pred_f = y_pred[i][mask[i]].view(y_pred.size(1), -1)
            y_true_f = y_true[i][mask[i]].view(-1)
        else:
            y_pred_f = y_pred[i].view(y_pred.size(1), -1)
            y_true_f = y_true[i].view(-1)

        if len(y_true_f.shape) > 0:
            # Dynamically create one-hot encoding
            class_at_voxel = (all_classes.view(-1, 1) == y_true_f).float()
            intersection = torch.sum(class_at_voxel * y_pred_f,
                                     dim=1)
            intersections.append(2*intersection)
            unions.append(torch.sum(class_at_voxel, dim=1) +
                          torch.sum(y_pred_f, dim=1))

    if len(intersections) > 0:
        intersections = torch.stack(intersections)
        unions = torch.stack(unions)

<<<<<<< HEAD
    if reduce:
        return (torch.mean(torch.sum(intersections, dim=0) /
                           torch.sum(unions, dim=0)))
    else:
        return intersections, unions


def dice_coefficient_loss(y_pred, y_true, valid=None, reduce=True, epsilon=1e-5):
    if reduce:
        return -dice_coefficient(y_pred, y_true, valid, reduce, epsilon)
    else:
        numerator, denominator = dice_coefficient(y_pred, y_true, valid, reduce, epsilon)
        return -numerator, denominator


def cross_entropy_loss(y_pred, y_true, valid=None, reduce=True):

    # Reshape into 2D image, which pytorch can handle
    y_true_f = y_true.view(y_true.size(0), y_true.size(2), -1)
    y_pred_f = y_pred.view(y_pred.size(0), y_pred.size(1), y_pred.size(2), -1)

    loss_per_voxel = torch.nn.functional.cross_entropy(
        y_pred_f, y_true_f, reduce=False).view(y_true.shape).squeeze()

    if valid is not None:
        mask = get_mask(loss_per_voxel.shape, valid)

        if reduce:
            return loss_per_voxel[mask].mean()
        else:
            loss_per_voxel_sums = []
            loss_per_voxel_norm_consts = []
            for i in range(y_pred.shape[0]):
                loss_per_voxel_masked = loss_per_voxel[i][mask[i]]
                if len(loss_per_voxel_masked.shape) > 0:
                    loss_per_voxel_sums.append(torch.sum(loss_per_voxel_masked))
                    loss_per_voxel_norm_consts.append(torch.LongTensor([loss_per_voxel_masked.shape[0]]))
            return (torch.cat(loss_per_voxel_sums),
                    torch.cat(loss_per_voxel_norm_consts))
    else:
        if reduce:
            return loss_per_voxel.view(-1).mean()
        else:
            return (torch.sum(loss_per_voxel, dim=1),
                    torch.LongTensor([loss_per_voxel.size(0)]).repeat(loss_per_voxel.shape[0]))


def get_mask(image_shape, index):
    if torch.cuda.is_available():
        mask = torch.cuda.ByteTensor(*image_shape).fill_(0)
    else:
        mask = torch.zeros(image_shape).byte()

    for i in range(index.shape[0]):
        if ((index[i, 1, :] - index[i, 0, :]) > 0).all():
            mask[i,
                 index[i, 0, 0]:index[i, 1, 0],
                 index[i, 0, 1]:index[i, 1, 1],
                 index[i, 0, 2]:index[i, 1, 2]] = 1
    return mask


def infer(model, loader, loss_function):
    model.eval()
    losses_numerator = []
    losses_denominator = []
    out_images = []
    for i in range(len(loader.dataset.unpadded_data_shape)):
        out_images.append(np.full(loader.dataset.unpadded_data_shape[i], -1))
    for i, (data, target, img_index, patch_index, valid) in enumerate(loader):
        if torch.cuda.is_available():
            data, target = data.cuda(), target.cuda()
        x = torch.autograd.Variable(data)
        y = torch.autograd.Variable(target)
        out = model(x)

        _, out_predict = torch.max(out, 1)
        mask = get_mask(out_predict.shape, valid)
        patch_index = patch_index.cpu().numpy()
        for j in range(out.size(0)):
            out_predict_masked = out_predict[j][mask[j]]
            patch_start = patch_index[j,0] + valid[j,0]
            patch_end = patch_start + (valid[j,1]-valid[j,0])
            if (patch_end-patch_start > 0).all():
                out_images[img_index[j]][patch_start[0]:patch_end[0],
                                         patch_start[1]:patch_end[1],
                                         patch_start[2]:patch_end[2]] = out_predict_masked.view((valid[j,1] - valid[j,0]).tolist()).data.cpu().numpy()

        numerator, denominator = loss_function(out, y, valid=valid, reduce=False)
        try:
            numerator = numerator.data
            denominator = denominator.data
        except:
            pass
        losses_numerator.append(numerator.cpu().numpy())
        losses_denominator.append(denominator.cpu().numpy())

        # print(np.mean(np.sum(losses_numerator[-1], axis=0)/np.sum(losses_denominator[-1], axis=0)), loss_function(out, y, valid).data.cpu().numpy())

    # Check that entire image was filled in
    for out_image in out_images:
        assert not (out_image == -1).any()

    losses_numerator = np.concatenate(losses_numerator)
    losses_denominator = np.concatenate(losses_denominator)
    loss = np.mean(np.sum(losses_numerator, axis=0) / np.sum(losses_denominator, axis=0))
    return out_images, loss
=======
def cross_entropy_loss(y_pred, y_true, class_weight=None):
    # # Reshape into 2D image, which pytorch can handle
    y_true_f = y_true.view(y_true.size(0), y_true.size(2), -1)
    y_pred_f = y_pred.view(y_pred.size(0), y_pred.size(1), y_pred.size(2), -1)
    return torch.nn.functional.cross_entropy(y_pred_f, y_true_f, weight=class_weight)
>>>>>>> 8541b1db


def main(args):

    torch.backends.cudnn.benchmark = True

    train_filter = ["1000_3",
                    "1001_3",
                    "1002_3",
                    "1006_3",
                    "1007_3",
                    "1008_3",
                    "1009_3",
                    "1010_3",
                    "1011_3",
                    "1012_3",
                    "1013_3",
                    "1014_3"
                    ]
    validation_filter = ["1015_3",
                         "1017_3",
                         "1036_3"
                         ]
    test_filter = ["1003_3",
                   "1004_3",
                   "1005_3",
                   "1018_3",
                   "1019_3",
                   "1023_3",
                   "1024_3",
                   "1025_3",
                   "1038_3",
                   "1039_3",
                   "1101_3",
                   "1104_3",
                   "1107_3",
                   "1110_3",
                   "1113_3",
                   "1116_3",
                   "1119_3",
                   "1122_3",
                   "1125_3",
                   "1128_3"]

    # Check that sets are non-overlapping
    assert len(set(validation_filter).intersection(train_filter)) == 0
    assert len(set(test_filter).intersection(train_filter)) == 0

    if args.mode == 'train':
        train_set = MRISegmentation(args.data_filename,
                                    patch_shape=args.patch_size,
                                    filter=train_filter,
                                    log10_signal=args.log10_signal)
        train_loader = torch.utils.data.DataLoader(train_set,
                                                   batch_size=args.batch_size,
                                                   shuffle=True,
                                                   num_workers=0,
                                                   pin_memory=False,
                                                   drop_last=True)
        np.set_printoptions(threshold=np.nan)
        print(np.unique(train_set.labels[0]))

    if args.mode in ['train', 'validate']:
        validation_set = MRISegmentation(args.data_filename,
                                         patch_shape=args.patch_size,
                                         filter=validation_filter,
                                         randomize_patch_offsets=False,
                                         log10_signal=args.log10_signal)
        validation_loader = torch.utils.data.DataLoader(validation_set,
                                                        batch_size=args.batch_size,
                                                        shuffle=False,
                                                        num_workers=0,
                                                        pin_memory=False,
                                                        drop_last=False)

    if args.mode == 'test':
        test_set = MRISegmentation(args.data_filename,
                                   patch_shape=args.patch_size,
                                   filter=test_filter,
                                   randomize_patch_offsets=False,
                                   log10_signal=args.log10_signal)
        test_loader = torch.utils.data.DataLoader(test_set,
                                                  batch_size=args.batch_size,
                                                  shuffle=False,
                                                  num_workers=0,
                                                  pin_memory=False,
                                                  drop_last=False)


    output_size = 135
    model = Model(output_size=output_size)
    if torch.cuda.is_available():
        model.cuda()

    print("The model contains {} parameters".format(
        sum(p.numel() for p in model.parameters() if p.requires_grad)))

    optimizer = torch.optim.Adam(model.parameters(), lr=1e-3)
    optimizer.zero_grad()

    loss_function = None
    if args.loss == "dice":
<<<<<<< HEAD
        loss_function = dice_coefficient_loss
=======
        loss_function = lambda *x: -dice_coefficient(*x)
    elif args.loss == "dice_onehot":
        loss_function = lambda *x: -dice_coefficient_onehot(*x)
        target_onehot = torch.FloatTensor(
            args.batch_size, output_size,
            args.patch_size, args.patch_size, args.patch_size)
        if torch.cuda.is_available():
            target_onehot = target_onehot.cuda()
        # y_onehot = torch.autograd.Variable(target_onehot)
        target_onehot = torch.autograd.Variable(target_onehot)
>>>>>>> 8541b1db
    elif args.loss == "cross_entropy":
        loss_function = cross_entropy_loss

    epoch_start_index = 0
    if args.mode == 'train':

        for epoch in range(epoch_start_index, args.training_epochs):

            for batch_idx, (data, target, img_index, patch_index, valid) in enumerate(train_loader):

                model.train()
                if torch.cuda.is_available():
                    data, target = data.cuda(), target.cuda()

                x = torch.autograd.Variable(data)
                out = model(x)

                # # Compare dice implementations
                # print("dice original impl: ",
                #       dice_coefficient_orig(out, y).data.cpu().numpy())
                # print("dice original impl - binary: ",
                #       dice_coefficient_orig_binary(out, y).data.cpu().numpy())
                # print("dice new impl - on class label: ",
                #       dice_coefficient(out, y).data.cpu().numpy())

                time_start = time.perf_counter()
<<<<<<< HEAD
                loss = loss_function(out, y)
=======
                if args.loss == "dice":
                    y = torch.autograd.Variable(target.long())
                    loss = loss_function(out, y)
                elif args.loss == "dice_onehot":
                    target_onehot.data.zero_()
                    target_onehot.data.scatter_(1, target.long(), 1)
                    loss = loss_function(out, target_onehot)
                else:
                    assert args.loss == 'cross_entropy'
                    y = torch.autograd.Variable(target)
                    # loss = loss_function(out, y)
                    class_weight = torch.Tensor(1/train_set.class_count)
                    class_weight *= len(class_weight) / np.sum(1/train_set.class_count) # rescale such that sum of weights gives C
                    if torch.cuda.is_available():
                        class_weight = class_weight.cuda()
                    loss = loss_function(out, y.long(), class_weight)
>>>>>>> 8541b1db

                loss.backward()
                if batch_idx % args.batchsize_multiplier == args.batchsize_multiplier-1:
                    optimizer.step()
                    optimizer.zero_grad()

<<<<<<< HEAD
                binary_dice_acc = dice_coefficient_orig_binary(out, y, y_pred_is_dist=True).data[0]
=======
                if args.loss == "cross_entropy":
                    acc = dice_coefficient(out, y.long()).data[0]
                else:
                    acc = -loss.data[0]
>>>>>>> 8541b1db

                print("[{}:{}/{}] loss={:.4} acc={:.4} time={:.2}".format(
                    epoch, batch_idx, len(train_loader),
                    float(loss.data[0]), binary_dice_acc,
                    time.perf_counter() - time_start))

            validation_ys, validation_loss = infer(model,
                                                   validation_loader,
                                                   loss_function)

            # Calculate binary dice score on predicted images
            numerators = []
            denominators = []
            for i in range(len(validation_set.data)):
                y_true = torch.LongTensor(validation_set.get_original(i))
                y_pred = torch.LongTensor(validation_ys[i])
                if torch.cuda.is_available():
                    y_true = y_true.cuda()
                    y_pred = y_pred.cuda()
                numerator, denominator = dice_coefficient_orig_binary(
                    y_pred.unsqueeze(0),
                    y_true.unsqueeze(0),
                    classes=output_size,
                    reduce=False)
                numerators.append(numerator)
                denominators.append(denominator)
            numerators = torch.cat(numerators)
            denominators = torch.cat(denominators)
            validation_binary_dice_acc = torch.mean(
                torch.sum(numerators, dim=0) /
                (torch.sum(denominators, dim=0)))

            print('VALIDATION SET [{}:{}/{}] loss={:.4} acc={:.2}'.format(
                epoch, len(train_loader)-1, len(train_loader),
                validation_loss, validation_binary_dice_acc))

            # Adjust patch indices at end of each epoch
            train_set.initialize_patch_indices()



if __name__ == '__main__':

    import argparse

    parser = argparse.ArgumentParser()

    parser.add_argument("--data-filename", required=True,
                        help="The name of the data file.")
    parser.add_argument("--patch-size", default=64, type=int,
                        help="Size of patches (default: %(default)s)")
    parser.add_argument("--loss", choices=['dice', 'dice_onehot', 'cross_entropy'],
                        default="cross_entropy",
                        help="Which loss function to use(default: %(default)s)")
    parser.add_argument("--mode", choices=['train', 'test', 'validate'],
                        default="train",
                        help="Mode of operation (default: %(default)s)")
    parser.add_argument("--training-epochs", default=100, type=int,
                        help="Which model definition to use")
    parser.add_argument("--randomize-orientation", action="store_true", default=False,
                        help="Whether to randomize the orientation of the structural input during training (default: %(default)s)")
    parser.add_argument("--batch-size", default=2, type=int,
                        help="Size of mini batches to use per iteration, can be accumulated via argument batchsize_multiplier (default: %(default)s)")
    parser.add_argument("--log10_signal", action="store_true", default=False,
                        help="Whether to logarithmize the MIR scan signal (default: %(default)s)")
    parser.add_argument("--batchsize-multiplier", default=1, type=int,
                        help="number of minibatch iterations accumulated before applying the update step, effectively multiplying batchsize (default: %(default)s)")

    args = parser.parse_args()

    print("# Options")
    for key, value in sorted(vars(args).items()):
        print(key, "=", value)

    main(args=args)

<|MERGE_RESOLUTION|>--- conflicted
+++ resolved
@@ -26,13 +26,13 @@
 
 class Model(nn.Module):
 
-    def __init__(self, output_size, filter_size=5):
+    def __init__(self, output_size, filter_size=7):
         super(Model, self).__init__()
 
         features = [(1,),
                     (4, 4, 4, 4),
-                    # (6, 6, 6, 6),
-                    # (8, 8, 6, 6),
+                    (4, 4, 4, 4),
+                    # (4, 4, 4, 4),
                     (output_size,)]
 
         from se3_cnn import basis_kernels
@@ -54,7 +54,7 @@
 
         block_params = [
             {'activation': (F.relu, F.sigmoid)},
-            # {'activation': (F.relu, F.sigmoid)},
+            {'activation': (F.relu, F.sigmoid)},
             # {'activation': (F.relu, F.sigmoid)},
             {'activation': None},
         ]
@@ -98,15 +98,9 @@
         union = torch.autograd.Variable(union)
     for i in range(classes):
 
-<<<<<<< HEAD
         # Convert to binary values
         y_pred_b = (y_pred == i)
         y_true_b = (y_true == i)
-=======
-        # Convert to binary values, [1] gives argmax
-        y_pred_b = torch.max(y_pred, dim=1)[1] == i
-        y_true_b = y_true == i
->>>>>>> 8541b1db
 
         y_pred_f = y_pred_b.contiguous().view(y_pred.size(0), -1).float()
         y_true_f = y_true_b.contiguous().view(y_true.size(0), -1).float()
@@ -208,7 +202,6 @@
         intersections = torch.stack(intersections)
         unions = torch.stack(unions)
 
-<<<<<<< HEAD
     if reduce:
         return (torch.mean(torch.sum(intersections, dim=0) /
                            torch.sum(unions, dim=0)))
@@ -224,14 +217,15 @@
         return -numerator, denominator
 
 
-def cross_entropy_loss(y_pred, y_true, valid=None, reduce=True):
+def cross_entropy_loss(y_pred, y_true, valid=None, reduce=True, class_weight=None):
 
     # Reshape into 2D image, which pytorch can handle
     y_true_f = y_true.view(y_true.size(0), y_true.size(2), -1)
     y_pred_f = y_pred.view(y_pred.size(0), y_pred.size(1), y_pred.size(2), -1)
 
+
     loss_per_voxel = torch.nn.functional.cross_entropy(
-        y_pred_f, y_true_f, reduce=False).view(y_true.shape).squeeze()
+        y_pred_f, y_true_f, reduce=False, weight=class_weight).view(y_true.shape).squeeze()
 
     if valid is not None:
         mask = get_mask(loss_per_voxel.shape, valid)
@@ -316,13 +310,6 @@
     losses_denominator = np.concatenate(losses_denominator)
     loss = np.mean(np.sum(losses_numerator, axis=0) / np.sum(losses_denominator, axis=0))
     return out_images, loss
-=======
-def cross_entropy_loss(y_pred, y_true, class_weight=None):
-    # # Reshape into 2D image, which pytorch can handle
-    y_true_f = y_true.view(y_true.size(0), y_true.size(2), -1)
-    y_pred_f = y_pred.view(y_pred.size(0), y_pred.size(1), y_pred.size(2), -1)
-    return torch.nn.functional.cross_entropy(y_pred_f, y_true_f, weight=class_weight)
->>>>>>> 8541b1db
 
 
 def main(args):
@@ -425,22 +412,16 @@
 
     loss_function = None
     if args.loss == "dice":
-<<<<<<< HEAD
         loss_function = dice_coefficient_loss
-=======
-        loss_function = lambda *x: -dice_coefficient(*x)
-    elif args.loss == "dice_onehot":
-        loss_function = lambda *x: -dice_coefficient_onehot(*x)
-        target_onehot = torch.FloatTensor(
-            args.batch_size, output_size,
-            args.patch_size, args.patch_size, args.patch_size)
-        if torch.cuda.is_available():
-            target_onehot = target_onehot.cuda()
-        # y_onehot = torch.autograd.Variable(target_onehot)
-        target_onehot = torch.autograd.Variable(target_onehot)
->>>>>>> 8541b1db
     elif args.loss == "cross_entropy":
-        loss_function = cross_entropy_loss
+        if args.class_jing:
+            class_weight = torch.Tensor(1/train_set.class_count)
+            class_weight *= np.sum(train_set.class_count)/len(train_set.class_count)
+            if torch.cuda.is_available():
+                class_weight = class_weight.cuda()
+        else:
+            class_weight = None
+        loss_function = lambda *x: cross_entropy_loss(*x, class_weight=class_weight)
 
     epoch_start_index = 0
     if args.mode == 'train':
@@ -453,7 +434,8 @@
                 if torch.cuda.is_available():
                     data, target = data.cuda(), target.cuda()
 
-                x = torch.autograd.Variable(data)
+                x, y = torch.autograd.Variable(data), torch.autograd.Variable(target)
+
                 out = model(x)
 
                 # # Compare dice implementations
@@ -465,40 +447,13 @@
                 #       dice_coefficient(out, y).data.cpu().numpy())
 
                 time_start = time.perf_counter()
-<<<<<<< HEAD
                 loss = loss_function(out, y)
-=======
-                if args.loss == "dice":
-                    y = torch.autograd.Variable(target.long())
-                    loss = loss_function(out, y)
-                elif args.loss == "dice_onehot":
-                    target_onehot.data.zero_()
-                    target_onehot.data.scatter_(1, target.long(), 1)
-                    loss = loss_function(out, target_onehot)
-                else:
-                    assert args.loss == 'cross_entropy'
-                    y = torch.autograd.Variable(target)
-                    # loss = loss_function(out, y)
-                    class_weight = torch.Tensor(1/train_set.class_count)
-                    class_weight *= len(class_weight) / np.sum(1/train_set.class_count) # rescale such that sum of weights gives C
-                    if torch.cuda.is_available():
-                        class_weight = class_weight.cuda()
-                    loss = loss_function(out, y.long(), class_weight)
->>>>>>> 8541b1db
-
                 loss.backward()
                 if batch_idx % args.batchsize_multiplier == args.batchsize_multiplier-1:
                     optimizer.step()
                     optimizer.zero_grad()
 
-<<<<<<< HEAD
                 binary_dice_acc = dice_coefficient_orig_binary(out, y, y_pred_is_dist=True).data[0]
-=======
-                if args.loss == "cross_entropy":
-                    acc = dice_coefficient(out, y.long()).data[0]
-                else:
-                    acc = -loss.data[0]
->>>>>>> 8541b1db
 
                 print("[{}:{}/{}] loss={:.4} acc={:.4} time={:.2}".format(
                     epoch, batch_idx, len(train_loader),
@@ -562,10 +517,12 @@
                         help="Whether to randomize the orientation of the structural input during training (default: %(default)s)")
     parser.add_argument("--batch-size", default=2, type=int,
                         help="Size of mini batches to use per iteration, can be accumulated via argument batchsize_multiplier (default: %(default)s)")
-    parser.add_argument("--log10_signal", action="store_true", default=False,
+    parser.add_argument("--log10-signal", action="store_true", default=False,
                         help="Whether to logarithmize the MIR scan signal (default: %(default)s)")
     parser.add_argument("--batchsize-multiplier", default=1, type=int,
                         help="number of minibatch iterations accumulated before applying the update step, effectively multiplying batchsize (default: %(default)s)")
+    parser.add_argument("--class-weighting", action='store_true', default=False,
+                        help="switches on class weighting, only used in cross entropy loss (default: %(default)s)")
 
     args = parser.parse_args()
 
@@ -574,4 +531,3 @@
         print(key, "=", value)
 
     main(args=args)
-
